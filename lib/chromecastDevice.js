'use strict';
/* jshint esversion: 6 */
/* jslint node: true */
const fs = require('fs');
const { LogWrapper, MediaPlayer } = require('castv2-player');
const arp = require('node-arp');

function getMac(ip) {
    return new Promise((resolve, reject) =>
        arp.getMAC(ip, (err, mac) => err ? reject(err) : resolve(mac)));
}

/*
 * ChromecastDevice class
 */

<<<<<<< HEAD
//const {JSON} = require("mocha/lib/reporters");
module.exports = function (adapter) {

    const fs = require('fs');
    const LogWrapper = require('castv2-player').LogWrapper;
    const MediaPlayer = require('castv2-player').MediaPlayer(new LogWrapper(adapter.log));
    const Youtube = require('./youtube/Youtube');

    //if (process.env.NODE_ENV !== 'production'){
    //    require('longjohn');
    //}
=======
// const {JSON} = require("mocha/lib/reporters");
module.exports = async function (adapter, webPort) {
    const MediaPlayerWithLog = MediaPlayer(new LogWrapper(adapter.log));
>>>>>>> 375ce432

    const REPEAT_MODE = {
        NONE: 0,
        ALL: 1,
        ONE: 2
    };
    const PLAYER_STATE = {
        PAUSE: 0,
        PLAY: 1,
        STOP: 2,
    };

    class ChromecastDevice {
        // constructor
        constructor(connection) {
            this.shuffle = false;
            this.repeat = false;

            this._connection = connection;
            this._name = connection.name.replace(/[.\s]+/g, '_');
<<<<<<< HEAD


            this.main();
=======
>>>>>>> 375ce432

            this.main()
                .catch(e => adapter.log.error(`${this._name} - ${e}`));
        } // end of constructor

        async main() {
<<<<<<< HEAD
            if(this._connection.type === 'Google Cast Group') {
                this.id = `groups.${this._connection.id.replace(/-/g, '')}`;
            } else {
                let nettools = await adapter.getForeignStateAsync('system.adapter.net-tools.0.alive');
                let nettoolsEnabled = true;

                if (!nettools) {
                    adapter.log.warn('Missing net-tools adapter, please install and restart the adapter');
                    return;
                }

                if (!nettools.val) {
                    nettoolsEnabled = false;
                    await adapter.extendForeignObjectAsync('system.adapter.net-tools.0', {
                        common: {
                            enabled: true
                        }
                    })
                }
                this.id = await adapter.sendToAsync('net-tools.0', 'getMac', this._connection.host);
                this.id = this.id.replace(/:/g, '');

                if (nettoolsEnabled === false) {
                    await adapter.extendForeignObjectAsync('system.adapter.net-tools.0', {
                        common: {
                            enabled: false
                        }
                    })
=======
            if (this._connection.type === 'Google Cast Group') {
                this.id = `groups.${this._connection.id.replace(/-/g, '')}`;
            } else {
                try {
                    this.id = await getMac(this._connection.host);
                    this.id = this.id.replaceAll(':', '');
                } catch (e) {
                    adapter.log.error(`${this._name} - Cannot get MAC for "${this._connection.host}": ${e.toString()}`);
>>>>>>> 375ce432
                }
            }
            // Create ioBroker states
            await this._createObjects();

            // MEDIA PLAYER
            await this._initMediaPlayer();

            // IOBROKER
            // reset status of player states
            await this._updatePlayerStatus({});

            // Register for updates coming from ioBroker
            adapter.on('stateChange', this._ioBrokerChange.bind(this));

            // Register for updates coming from network scanner
            this._connection.registerForUpdates(this._networkScannerChange.bind(this));
        }

        // Media player
        async _initMediaPlayer() {
            if (this._mediaPlayer) {
                this._mediaPlayer.close();
                delete this._mediaPlayer;
            }

<<<<<<< HEAD
            adapter.getState(`${this.id}.enabled`, (err, state) => {
                if (state && !state.val) {
                    adapter.log.info(this._name + ' - not enabled');
                } else {
                    //Create media player
                    this._mediaPlayer = new MediaPlayer(this._connection);

                    //register for mediaPlayer updates
                    //client
                    this._mediaPlayer.on(this._mediaPlayer.EVENT_CLIENT_STATUS, this._updateClientStatus.bind(this));
                    this._mediaPlayer.on(this._mediaPlayer.EVENT_CLIENT_CONNECTED, this._connectedMediaPlayer.bind(this));
                    this._mediaPlayer.on(this._mediaPlayer.EVENT_CLIENT_DISCONNECTED, this._disconnectedMediaPlayer.bind(this));
                    //player
                    this._mediaPlayer.on(this._mediaPlayer.EVENT_PLAYER_STATUS, this._updatePlayerStatus.bind(this));
                    this._mediaPlayer.on(this._mediaPlayer.EVENT_PLAYER_PLAYING, this._playingPlayerStatus.bind(this));
                    this._mediaPlayer.on(this._mediaPlayer.EVENT_PLAYER_STOPPED, this._stoppedPlayerStatus.bind(this));
                }
            });
=======
            let state;
            try {
                state = await adapter.getStateAsync(`${this.id}.enabled`);
            } catch (e) {
                // ignore
            }

            if (state && !state.val) {
                adapter.log.info(`${this._name} - not enabled`);
            } else {
                // Create media player
                this._mediaPlayer = new MediaPlayerWithLog(this._connection);

                // register for mediaPlayer updates
                // client
                this._mediaPlayer.on(this._mediaPlayer.EVENT_CLIENT_STATUS, this._updateClientStatus.bind(this));
                this._mediaPlayer.on(this._mediaPlayer.EVENT_CLIENT_CONNECTED, this._connectedMediaPlayer.bind(this));
                this._mediaPlayer.on(this._mediaPlayer.EVENT_CLIENT_DISCONNECTED, this._disconnectedMediaPlayer.bind(this));
                // player
                this._mediaPlayer.on(this._mediaPlayer.EVENT_PLAYER_STATUS, this._updatePlayerStatus.bind(this));
                this._mediaPlayer.on(this._mediaPlayer.EVENT_PLAYER_PLAYING, this._playingPlayerStatus.bind(this));
                this._mediaPlayer.on(this._mediaPlayer.EVENT_PLAYER_STOPPED, this._stoppedPlayerStatus.bind(this));
            }
>>>>>>> 375ce432
        }

        destroy() {
            adapter.removeListener('stateChange', this._ioBrokerChange.bind(this));

            if (this._mediaPlayer) {
                this._mediaPlayer.close();
                delete this._mediaPlayer;
            }
        }

        // create ioBroker states
        async _createObjects() {
            const name = this._name;

<<<<<<< HEAD
            //Create a device object
            adapter.setObjectNotExists(this.id, {
=======
            // Create a device object
            await adapter.setObjectNotExistsAsync(this.id, {
>>>>>>> 375ce432
                type: 'device',
                common: {
                    name
                },
                native: {}
            });

            // var CHANNEL_STATUS    = name + '.status';
            const channels = {
                'status': {
                    name: `${name} status`,
                    desc: 'Status channel for Chromecast device'
                },
                'player': {
                    name: `${name} player`,
                    desc: 'Player channel for Chromecast device'
                },
                'playlist': {
                    name: `${name} playlist`,
                    desc: 'Playlist channel for Chromecast device'
                },
                'media': {
                    name: `${name} media`,
                    desc: 'Media channel for Chromecast device'
                },
                'metadata': {
                    name: `${name} metadata`,
                    desc: 'Metadata channel for Chromecast device'
                }
            };

            // Create/update all channel definitions
            for (const k in channels) {
                if (channels.hasOwnProperty(k)) {
<<<<<<< HEAD
                    adapter.setObjectNotExists(`${this.id}.${k}`, {
=======
                    await adapter.setObjectNotExistsAsync(`${this.id}.${k}`, {
>>>>>>> 375ce432
                        type: 'channel',
                        common: channels[k],
                        native: {},
                    });
                }
            }

            let states = {
                // Top level
                'address': {
                    name: `${name} address`,
                    def: this._connection.host,
                    type: 'string',
                    read: true,
                    write: false,
                    role: 'info.ip',
                    desc: 'Address of the Chromecast'
                },
                'port': {
                    name: `${name} port`,
                    def: parseInt(this._connection.port, 10) || 0,
                    type: 'number',
                    read: true,
                    write: false,
                    role: 'info.port',
                    desc: 'Port of the Chromecast'
                },
                'enabled': {
                    name: `${name} enabled`,
                    def: true,
                    type: 'boolean',
                    read: true,
                    write: true,
                    role: 'switch.enable',
                    desc: 'Enable Chromecast'
                },
                // Status channel
                'status.connected': {
                    name: `${channels.status.name} connected`,
                    def: false,
                    type: 'boolean',
                    read: true,
                    write: true,
                    role: 'indicator.reachable',
                    desc: 'ioBroker adapter connected to Chromecast. Writing to this state will trigger a disconnect followed by a connect (this might fail).'
                },
                'status.playing': {
                    name: `${channels.status.name} playing`,
                    def: false,
                    type: 'boolean',
                    read: true,
                    write: true,
                    role: 'media.state',
                    desc: 'Player loaded. Setting to false stops play.'
                },
                'status.isActiveInput': {
                    name: `${channels.status.name} isActiveInput`,
                    def: true,
                    type: 'boolean',
                    read: true,
                    write: false,
                    role: 'media.input',
                    desc: '(HDMI only) TV is set to use Chromecast as input'
                },
                'status.isStandBy': {
                    name: `${channels.status.name} isStandBy`,
                    def: false,
                    type: 'boolean',
                    read: true,
                    write: false,
                    role: 'info.standby',
                    desc: '(HDMI only) TV is standby'
                },
                'status.displayName': {
                    name: `${channels.status.name} displayName`,
                    def: '',
                    type: 'string',
                    read: true,
                    write: false,
                    role: 'info.name',
                    desc: 'Chromecast player display name'
                },
                'status.text': {
                    name: `${channels.status.name} text`,
                    def: '',
                    type: 'string',
                    read: true,
                    write: false,
                    role: 'info.status',
                    desc: 'Chromecast player status as text'
                },
                // Player channel
                'player.url2play': {
                    name: `${channels.player.name} url2play`,
                    def: '',
                    type: 'string',
                    read: true,
                    write: true,
                    role: 'media.url',
                    desc: 'URL this the chromecast should play from'
                },
                'player.announcement': {
                    name: `${channels.player.name} announcement`,
                    def: '',
                    type: 'string',
                    read: true,
                    write: true,
                    role: 'media.url.announcement',
                    desc: 'URL for an announcement to play now. Current playlist (if any) will be resumed afterwards'
                },
                'player.stop': {
                    name: `${channels.player.name} stop`,
                    type: 'boolean',
                    read: false,
                    write: true,
                    role: 'button.stop',
                    desc: 'Stop playing'
                },
                'player.pause': {
                    name: `${channels.player.name} pause`,
                    type: 'boolean',
                    read: false,
                    write: true,
                    role: 'button.pause',
                    desc: 'Pause playing'
                },
                'player.play': {
                    name: `${channels.player.name} play`,
                    type: 'boolean',
                    read: false,
                    write: true,
                    role: 'button.play',
                    desc: 'Resume playing'
                },
                'player.next': {
                    name: `${channels.player.name} next`,
                    type: 'boolean',
                    read: false,
                    write: true,
                    role: 'button.next',
                    desc: 'Next title'
                },
                'player.prev': {
                    name: `${channels.player.name} prev`,
                    type: 'boolean',
                    read: false,
                    write: true,
                    role: 'button.prev',
                    desc: 'Previous title'
                },
                'player.state': {
                    name: `${channels.player.name} state`,
                    type: 'number',
                    states: {1: 'play', 2: 'stop', 0: 'pause'},
                    read: true,
                    write: false,
                    role: 'media.state',
                    desc: 'Player status play/stop/pause'
                },
                // It could be nice, if this state will be deleted
                'status.playerState': {
<<<<<<< HEAD
                    name: channels.player.name + ' playerState',
=======
                    name: `${channels.player.name} playerState`,
>>>>>>> 375ce432
                    def: '',
                    type: 'string',
                    read: true,
                    write: false,
                    role: 'state',
                    desc: 'Player status'
                },
                // It could be nice, if this state will be deleted
                'player.paused': {
                    name: `${channels.player.name} paused`,
                    def: false,
                    type: 'boolean',
                    read: true,
                    write: true,
                    role: 'switch',
                    desc: 'is paused?'
                },
                'player.currentTime': {
                    name: `${channels.player.name} currentTime`,
                    def: 0,
                    type: 'number',
                    read: true,
                    write: false,
                    role: 'media.elapsed',
                    desc: 'Playing time?',
                    unit: 's'
                },
                'player.volume': {
<<<<<<< HEAD
                    name: channels.player.name + ' volume',
                    def: 1,
=======
                    name: `${channels.player.name} volume`,
>>>>>>> 375ce432
                    type: 'number',
                    read: true,
                    write: true,
                    role: 'level.volume',
                    unit: '%',
                    min: 0,
                    max: 100,
                    desc: 'Player volume in %'
                },
                'player.mute': {
<<<<<<< HEAD
                    name: channels.player.name + ' mute',
=======
                    name: `${channels.player.name} mute`,
>>>>>>> 375ce432
                    def: false,
                    type: 'boolean',
                    read: true,
                    write: true,
                    role: 'media.mute',
                    desc: 'Player is muted?'
                },
                // Playlist channel
                'playlist.list': {
                    name: `${channels.playlist.name} list`,
                    def: [],
                    type: 'array',
                    read: true,
                    write: false,
                    role: 'media.playlist',
                    desc: 'Json array with the playlist'
                },
                'playlist.currentItemId': {
                    name: `${channels.playlist.name} currentItemId`,
                    type: 'number',
                    read: true,
                    write: false,
                    role: 'media.track',
                    desc: 'ItemId of element being played'
                },
                'playlist.jump': {
                    name: `${channels.playlist.name} jump`,
                    def: 0,
                    type: 'number',
                    read: false,
                    write: true,
                    role: 'command',
                    desc: 'Number of items to jump in the playlist (it can be negative)'
                },
                'player.repeatMode': {
                    name: `${channels.player.name} repeatMode`,
                    type: 'number',
                    states: {0: 'none', 1: 'all', 2: 'one'},
                    read: true,
                    write: true,
                    role: 'media.mode.repeat',
                    desc: 'repeat mode for playing media'
                },
                'player.shuffleMode': {
                    name: `${channels.player.name} shuffleMode`,
                    type: 'boolean',
                    read: true,
                    write: true,
                    role: 'media.mode.shuffle',
                    desc: 'shuffle mode for playing media (only together with repeat mode all)'
                },
                // Media channel
                'media.streamType': {
                    name: `${channels.media.name} streamType`,
                    def: '',
                    type: 'string',
                    read: true,
                    write: false,
                    role: 'state',
                    desc: 'Type of stream being played - LIVE or BUFFERED'
                },
                'player.duration': {
                    name: `${channels.player.name} duration`,
                    def: -1,
                    type: 'number',
                    read: true,
                    write: false,
                    role: 'media.duration',
                    unit: 's',
                    desc: 'Duration of media being played'
                },
                'media.contentType': {
                    name: `${channels.media.name} contentType`,
                    def: '',
                    type: 'string',
                    read: true,
                    write: false,
                    role: 'media.content',
                    desc: 'Type of media being played such as audio/mp3'
                },
                'player.contentId': {
                    name: `${channels.media.name} contentId`,
                    def: '',
                    type: 'string',
                    read: true,
                    write: false,
                    role: 'state',
                    desc: 'id of content being played. Usually the URL.'
                },
<<<<<<< HEAD
                //Metadata channel
                'metadata.title': {
                    name: channels.player.name + ' title',
=======
                // Metadata channel
                'metadata.title': {
                    name: `${channels.player.name} title`,
>>>>>>> 375ce432
                    def: '',
                    type: 'string',
                    read: true,
                    write: false,
                    role: 'media.title',
                    desc: 'Title'
                },
                'metadata.album': {
<<<<<<< HEAD
                    name: channels.player.name + ' album',
=======
                    name: `${channels.player.name} album`,
>>>>>>> 375ce432
                    def: '',
                    type: 'string',
                    read: true,
                    write: false,
                    role: 'media.album',
                    desc: 'Album'
                },
                'metadata.artist': {
<<<<<<< HEAD
                    name: channels.player.name + ' artist',
=======
                    name: `${channels.player.name} artist`,
>>>>>>> 375ce432
                    def: '',
                    type: 'string',
                    read: true,
                    write: false,
                    role: 'media.artist',
                    desc: 'Artist'
                },
                'metadata.broadcastDate': {
<<<<<<< HEAD
                    name: channels.player.name + ' broadcastDate',
=======
                    name: `${channels.player.name} broadcastDate`,
>>>>>>> 375ce432
                    def: '',
                    type: 'string',
                    read: true,
                    write: false,
                    role: 'media.date',
                    desc: 'Broadcast date'
                },
                'metadata.seasonNumber': {
<<<<<<< HEAD
                    name: channels.player.name + ' seasonNumber',
=======
                    name: `${channels.player.name} seasonNumber`,
>>>>>>> 375ce432
                    def: '',
                    type: 'string',
                    read: true,
                    write: false,
                    role: 'media.season',
                    desc: 'Season number'
                },
                'metadata.episodeNumber': {
<<<<<<< HEAD
                    name: channels.player.name + ' episodeNumber',
=======
                    name: `${channels.player.name} episodeNumber`,
>>>>>>> 375ce432
                    def: '',
                    type: 'string',
                    read: true,
                    write: false,
                    role: 'media.episode',
                    desc: 'Episode number'
                },
                'metadata.trackNumber': {
<<<<<<< HEAD
                    name: channels.player.name + ' trackNumber',
=======
                    name: `${channels.player.name} trackNumber`,
>>>>>>> 375ce432
                    def: '',
                    type: 'string',
                    read: true,
                    write: false,
                    role: 'media.track',
                    desc: 'Track number'
                },
                'metadata.cover': {
<<<<<<< HEAD
                    name: channels.player.name + ' cover',
=======
                    name: `${channels.player.name} cover`,
>>>>>>> 375ce432
                    def: '',
                    type: 'string',
                    read: true,
                    write: false,
                    role: 'media.cover',
                    desc: 'Cover URI'
                },
                // Exported media
                'exportedMedia': {
                    name: 'mp3',
                    type: 'file',
                    read: true,
                    write: false,
                    role: 'media.link',
                    desc: `Can be accessed from web server under http:// ${adapter.config.webServer}:${webPort}/state/chromecast.0.<device name>.exportedMedia.mp3`,
                }
            };

            // Delete legacy states
            // adapter.deleteState(channels.player.name + '.jump');
            // adapter.deleteState(channels.player.name + '.repeatMode');

            // Create/update all state definitions
            for (let k in states) {
                if (states.hasOwnProperty(k)) {
<<<<<<< HEAD
                    adapter.setObjectNotExists(this.id + '.' + k, {
=======
                    await adapter.setObjectNotExistsAsync(`${this.id}.${k}`, {
>>>>>>> 375ce432
                        type: 'state',
                        common: states[k],
                        native: {}
                    });
                }
            }

            // Set some objects
            await this._updateMediaPlayerConnection(this._connection);
            await this._disconnectedMediaPlayer();
            await this._stoppedPlayerStatus();

            // Set enabled only if not set already
            let enabledState
            try {
                enabledState = await adapter.getStateAsync(`${this.id}.enabled`);
            } catch (e) {
                // ignore
            }

<<<<<<< HEAD
            //Set enabled only if not set already
            adapter.getState(`${this.id}.enabled`,
                (err, state) => !state && adapter.setState(`${this.id}.enabled`, {val: true, ack: true}));

            //Set url2play only if not set already
            adapter.getState(`${this.id}.player.url2play`, (err, state) =>
                    !state && adapter.setState(`${this.id}.player.url2play`, {val: 'http:/example.org/playme.mp3', ack: true}));
=======
            if (!enabledState) {
                await adapter.setStateAsync(`${this.id}.enabled`, {val: true, ack: true});
            }

            // Set url2play only if not set already
            let url2playState
            try {
                url2playState = await adapter.getStateAsync(`${this.id}.player.url2play`);
            } catch (e) {
                // ignore
            }
>>>>>>> 375ce432

            if (!url2playState) {
                await adapter.setStateAsync(`${this.id}.player.url2play`, {
                    val: 'http:/example.org/playme.mp3',
                    ack: true
                });
            }
        } // END of createObjects

        async setStateIfChanged(id, val, oldVal) {
            // if same value
            if (oldVal !== undefined && oldVal === val.val) {
                return;
            }

            let state;
            try {
                state = await adapter.getStateAsync(id);
            } catch (err) {
                adapter.log.error(`${this._name} - Could not get ${id}:${err}`);
            }
            if (!state) {
                await adapter.setStateAsync(id, val);
            } else if (val.val !== state.val || val.ack !== state.ack) {
                await adapter.setStateAsync(id, val);
            } else {
                adapter.log.debug(`${this._name} - ${id} value unchanged -> SKIP`);
            }
        }

        /*
         * MediaPlayer methods
         */

<<<<<<< HEAD
        _updateMediaPlayerConnection(connection) {
            adapter.setState(`${this.id}.address`, {val: connection.host, ack: true});
            adapter.setState(`${this.id}.port`,    {val: connection.port, ack: true});
        }

        _disconnectedMediaPlayer() {
            //Set connected status to false
            adapter.setState(`${this.id}.status.connected`, {val: false, ack: true});
        }

        _connectedMediaPlayer() {
            //Set playing and connected status to false
            adapter.setState(`${this.id}.status.connected`, {val: true, ack: true});
        }

        _updateClientStatus(status, previousStatus) {
            adapter.log.info('Update client status: ' + this._name);
            //Volume
            if(this._mediaPlayer !== undefined){
                adapter.setState(`${this.id}.player.volume`, {val: this._mediaPlayer.getVolume(), ack: true});
                adapter.setState(`${this.id}.player.mute`,  {val: this._mediaPlayer.isMuted(), ack: true});
            }

            //Video Chromecast-only
            adapter.setState(`${this.id}.status.isActiveInput`, {
                val: ('isActiveInput' in status ? status.isActiveInput : true),
                ack: true
            });
            adapter.setState(`${this.id}.status.isStandBy`, {
=======
        async _updateMediaPlayerConnection(connection) {
            await adapter.setStateAsync(`${this.id}.address`, {val: connection.host, ack: true});
            await adapter.setStateAsync(`${this.id}.port`, {val: parseInt(connection.port, 10) || 0, ack: true});
        }

        async _disconnectedMediaPlayer() {
            // Set connected status to false
            await adapter.setStateAsync(`${this.id}.status.connected`, {val: false, ack: true});
        }

        async _connectedMediaPlayer() {
            // Set playing and connected status to false
            await adapter.setStateAsync(`${this.id}.status.connected`, {val: true, ack: true});
        }

        async _updateClientStatus(status/*, previousStatus*/) {
            adapter.log.debug(`Update client status: ${this._name}`);
            // Volume
            if (this._mediaPlayer) {
                await adapter.setStateAsync(`${this.id}.player.volume`, {val: this._mediaPlayer.getVolume(), ack: true});
                await adapter.setStateAsync(`${this.id}.player.mute`, {val: this._mediaPlayer.isMuted(), ack: true});
            }

            // Video Chromecast-only
            await adapter.setStateAsync(`${this.id}.status.isActiveInput`, {
                val: ('isActiveInput' in status ? status.isActiveInput : true),
                ack: true
            });
            await adapter.setStateAsync(`${this.id}.status.isStandBy`, {
>>>>>>> 375ce432
                val: ('isStandBy' in status ? status.isStandBy : false),
                ack: true
            });

            if (status.hasOwnProperty('applications')) {
                let currentApplicationObject = status.applications[0];
<<<<<<< HEAD
                if(currentApplicationObject !== undefined) {
                    adapter.setState(`${this.id}.status.displayName`, {
                        val: ('displayName' in currentApplicationObject ? currentApplicationObject.displayName : ''),
                        ack: true
                    });
                    adapter.setState(`${this.id}.status.text`, {
=======
                if (currentApplicationObject !== undefined) {
                    await adapter.setStateAsync(`${this.id}.status.displayName`, {
                        val: ('displayName' in currentApplicationObject ? currentApplicationObject.displayName : ''),
                        ack: true
                    });
                    await adapter.setStateAsync(`${this.id}.status.text`, {
>>>>>>> 375ce432
                        val: ('statusText' in currentApplicationObject ? currentApplicationObject.statusText : ''),
                        ack: true
                    });
                }
            }
        }

        /*
         * Player methods
         */
<<<<<<< HEAD

        _playingPlayerStatus() {
            adapter.setState(`${this.id}.status.playing`, {val: true, ack: true});
        }

        _stoppedPlayerStatus() {
            adapter.setState(`${this.id}.status.playing`, {val: false, ack: true});
=======
        async _playingPlayerStatus() {
            await adapter.setStateAsync(`${this.id}.status.playing`, {val: true, ack: true});
        }

        async _stoppedPlayerStatus() {
            await adapter.setStateAsync(`${this.id}.status.playing`, {val: false, ack: true});
>>>>>>> 375ce432
        }

        static chromecastPlayerState2IobState(chState, pause) {
            return chState === 'stop' ? PLAYER_STATE.STOP :
                (chState === 'play' && pause ? PLAYER_STATE.pause : PLAYER_STATE.PLAY)
        }

        static chromecastRepeat2IobRepeat(chState) {
            return chState === 'REPEAT_ALL' || chState === 'REPEAT_ALL_AND_SHUFFLE' ? REPEAT_MODE.ALL :
                (chState === 'REPEAT_SINGLE' ? REPEAT_MODE.ONE : REPEAT_MODE.NONE);
        }

        async _updatePlayerStatus(pStatus, pPreviousStatus) {
            /*
             * {"mediaSessionId":2,
             *  "playbackRate":1,
             *  "playerState":"PLAYING",
             *  "currentTime":51.304,
             *  "supportedMediaCommands":15,
             *  "volume":{"level":1,
             *            "muted":false},
             *  "media":{"contentId":"/library/metadata/8574",
             *           "streamType":"BUFFERED",
             *           "contentType":"music",
             *           "customData":{...},
             *           "duration":180.271,
             *           "metadata":{"metadataType":3,
             *                       "albumName":"Yellow Submarine",
             *                       "title":"Sea Of Time",
             *                       "albumArtist":"The Beatles",
             *                       "artist":"The Beatles",
             *                       "trackNumber":8,
             *                       "discNumber":1}},
             *           "currentItemId":2,
             *           "items":[{"itemId":2,
             *                     "media":{"contentId":"/library/metadata/8574",
             *                              "streamType":"BUFFERED",
             *                              "contentType":"music",
             *                              "customData":{...},
             *                              "duration":180.271,
             *                              "metadata":{"metadataType":3,
             *                                          "albumName":"Yellow Submarine",
             *                                          "title":"Sea Of Time",
             *                                          "albumArtist":"The Beatles",
             *                                          "artist":"The Beatles",
             *                                          "trackNumber":8,
             *                                          "discNumber":1}
             *                              },
             *                     "autoplay":true}],
             *           "repeatMode":"REPEAT_OFF",
             *           "customData":{...},
             *           "idleReason":null}
             */
            // console.log(this._name + ' - Player status: ' + JSON.stringify(pStatus));

            // Player channel status
            let status = pStatus ? pStatus : {};
            let cachedStatus = pPreviousStatus ? pPreviousStatus : {};

            // playerState
            let playerState = status.playerState ? status.playerState.toLowerCase() : 'stop';
            let cachedPlayerState = cachedStatus.playerState ? cachedStatus.playerState.toLocaleString() : 'stop';
<<<<<<< HEAD
            this.setStateIfChanged(`${this.id}.status.playerState`,
=======
            await this.setStateIfChanged(`${this.id}.status.playerState`,
>>>>>>> 375ce432
                {val: playerState, ack: true},
                cachedPlayerState);

            // paused
            let pause = status.playerState === 'PAUSED';
<<<<<<< HEAD
            this.setStateIfChanged(`${this.id}.player.paused`,
=======
            await this.setStateIfChanged(`${this.id}.player.paused`,
>>>>>>> 375ce432
                {val: pause, ack: true},
                cachedStatus.playerState === 'PAUSED');

            // state
            let state = ChromecastDevice.chromecastPlayerState2IobState((status.playerState && status.playerState.toLowerCase() || 'stop'), pause);
<<<<<<< HEAD
            this.setStateIfChanged(`${this.id}.player.state`, {val: state, ack: true});

            // currentTime
            this.setStateIfChanged(`${this.id}.player.currentTime`,
=======
            await this.setStateIfChanged(`${this.id}.player.state`, {val: state, ack: true});

            // currentTime
            await this.setStateIfChanged(`${this.id}.player.currentTime`,
>>>>>>> 375ce432
                {val: Math.floor(status.currentTime), ack: true},
                Math.floor(cachedPlayerState.currentTime));

            // Playlist
            if (status.items &&
                status.items.length > 0 &&
                status.items[0] &&
<<<<<<< HEAD
                status.items[0].media) {
                this.setStateIfChanged(`${this.id}.playlist.list`,
=======
                status.items[0].media
            ) {
                await this.setStateIfChanged(`${this.id}.playlist.list`,
>>>>>>> 375ce432
                    {val: JSON.stringify(status.items), ack: true},
                    JSON.stringify(cachedStatus.items));
            } else {
                // Uncompleted status - trigger a new one - this happens after the playlist starts again
                this._mediaPlayer && this._mediaPlayer.getStatusPromise().catch(err => adapter.log.error(`${this._name}- Cannot get status: ${err}`));
            }

<<<<<<< HEAD
            //Current Item Id
            this.setStateIfChanged(`${this.id}.playlist.currentItemId`,
=======
            // Current Item ID
            await this.setStateIfChanged(`${this.id}.playlist.currentItemId`,
>>>>>>> 375ce432
                {val: status.currentItemId, ack: true},
                cachedStatus.currentItemId);

            // repeatMode
            this.repeat = ChromecastDevice.chromecastRepeat2IobRepeat(status.repeatMode);
<<<<<<< HEAD
            this.setStateIfChanged(`${this.id}.player.repeatMode`,
=======
            await this.setStateIfChanged(`${this.id}.player.repeatMode`,
>>>>>>> 375ce432
                {val: this.repeat, ack: true},
                ChromecastDevice.chromecastRepeat2IobRepeat(cachedStatus.repeatMode));

            this.shuffle = status.shuffleMode === 'REPEAT_ALL_AND_SHUFFLE';
<<<<<<< HEAD
            this.setStateIfChanged(`${this.id}.player.shuffleMode`,
                {val: this.shuffle, ack: true},
                cachedStatus.shuffleMode === 'REPEAT_ALL_AND_SHUFFLE');

            //volume
            this.setStateIfChanged(`${this.id}.player.volume`,
                {val: Math.round(('volume' in status ? status.volume.level : 1) * 100), ack: true},
                Math.round(('volume' in cachedStatus ? cachedStatus.volume.level : 1) * 100));

            //muted
            this.setStateIfChanged(`${this.id}.player.mute`,
=======
            await this.setStateIfChanged(`${this.id}.player.shuffleMode`,
                {val: this.shuffle, ack: true},
                cachedStatus.shuffleMode === 'REPEAT_ALL_AND_SHUFFLE');

            // volume
            await this.setStateIfChanged(`${this.id}.player.volume`,
                {val: Math.round(('volume' in status ? status.volume.level : 1) * 100), ack: true},
                Math.round(('volume' in cachedStatus ? cachedStatus.volume.level : 1) * 100));

            // muted
            await this.setStateIfChanged(`${this.id}.player.mute`,
>>>>>>> 375ce432
                {val: ('volume' in status ? status.volume.muted : false), ack: true},
                ('volume' in cachedStatus ? cachedStatus.volume.muted : false));

            // Media channel status
            let media = status.media ? status.media : {};
            let cachedMedia = cachedStatus.media ? cachedStatus.media : {};

<<<<<<< HEAD
            //streamType
            this.setStateIfChanged(`${this.id}.media.streamType`,
                {val: media.streamType || '', ack: true},
                cachedMedia.streamType || '');

            //duration
            this.setStateIfChanged(`${this.id}.player.duration`,
                {val: media.duration || 0, ack: true},
                cachedMedia.duration || 0);

            //contentType
            this.setStateIfChanged(`${this.id}.media.contentType`,
                {val: media.contentType || '', ack: true},
                cachedMedia.contentType || '');

            //contentId
            this.setStateIfChanged(`${this.id}.player.contentId`,
=======
            // streamType
            await this.setStateIfChanged(`${this.id}.media.streamType`,
                {val: media.streamType || '', ack: true},
                cachedMedia.streamType || '');

            // duration
            await this.setStateIfChanged(`${this.id}.player.duration`,
                {val: media.duration || 0, ack: true},
                cachedMedia.duration || 0);

            // contentType
            await this.setStateIfChanged(`${this.id}.media.contentType`,
                {val: media.contentType || '', ack: true},
                cachedMedia.contentType || '');

            // contentId
            await this.setStateIfChanged(`${this.id}.player.contentId`,
>>>>>>> 375ce432
                {val: media.contentId || '', ack: true},
                cachedMedia.contentId || '');

            // Metadata channel status
            let metadata = media.metadata ? media.metadata : {};
            let cachedMetadata = cachedMedia.metadata ? cachedMedia.metadata : {};

            // title
<<<<<<< HEAD
            this.setStateIfChanged(`${this.id}.metadata.title`,
=======
            await this.setStateIfChanged(`${this.id}.metadata.title`,
>>>>>>> 375ce432
                {val: metadata.title || '', ack: true},
                cachedMetadata.title || '');

            // album
<<<<<<< HEAD
            this.setStateIfChanged(`${this.id}.metadata.album`,
=======
            await this.setStateIfChanged(`${this.id}.metadata.album`,
>>>>>>> 375ce432
                {val: metadata.albumName || '', ack: true},
                cachedMetadata.albumName || '');

            // artist
<<<<<<< HEAD
            this.setStateIfChanged(`${this.id}.metadata.artist`,
=======
            await this.setStateIfChanged(`${this.id}.metadata.artist`,
>>>>>>> 375ce432
                {val: metadata.artist || '', ack: true},
                cachedMetadata.artist || '');

            // image
<<<<<<< HEAD
            this.setStateIfChanged(`${this.id}.metadata.cover`,
                {val: (metadata.images &&  metadata.images[0] &&  metadata.images[0].url) || '', ack: true},
=======
            await this.setStateIfChanged(`${this.id}.metadata.cover`,
                {val: (metadata.images && metadata.images[0] && metadata.images[0].url) || '', ack: true},
>>>>>>> 375ce432
                (cachedMetadata.images && cachedMetadata.images[0] && cachedMetadata.images[0].url) || '');

            // broadcast date
<<<<<<< HEAD
            this.setStateIfChanged(`${this.id}.metadata.broadcastDate`,
=======
            await this.setStateIfChanged(`${this.id}.metadata.broadcastDate`,
>>>>>>> 375ce432
                {val: metadata.broadcastDate || '', ack: true},
                cachedMetadata.broadcastDate || '');

            // Season number
<<<<<<< HEAD
            this.setStateIfChanged(`${this.id}.metadata.seasonNumber`,
=======
            await this.setStateIfChanged(`${this.id}.metadata.seasonNumber`,
>>>>>>> 375ce432
                {val: metadata.seasonNumber || '', ack: true},
                cachedMetadata.seasonNumber || '');

            // Episode number
<<<<<<< HEAD
            this.setStateIfChanged(`${this.id}.metadata.episodeNumber`,
=======
            await this.setStateIfChanged(`${this.id}.metadata.episodeNumber`,
>>>>>>> 375ce432
                {val: metadata.episodeNumber || '', ack: true},
                cachedMetadata.episodeNumber || '');

            // Track number
<<<<<<< HEAD
            this.setStateIfChanged(`${this.id}.metadata.trackNumber`,
=======
            await this.setStateIfChanged(`${this.id}.metadata.trackNumber`,
>>>>>>> 375ce432
                {val: metadata.trackNumber || '', ack: true},
                cachedMetadata.trackNumber || '');
        }

        async _playURL(url2play, org_url2play/*, streamType */) {
            if (org_url2play === undefined) {
                org_url2play = url2play;
            }

            // Assume live stream by default
            /* if (streamType === undefined) {
                streamType = 'LIVE';
            }*/

            if (!url2play.startsWith('http')) {
                // Not an http(s) URL -> assume local file
                adapter.log.debug('%s - Not a http(s) URL -> asume local file for %s', this._name, url2play);

                // Check this the webserver has been configured
                if (!adapter.config.webServer) {
                    adapter.log.error(`${this._name}- Sorry, cannot play file "${url2play}"`);
                    adapter.log.error(`${this._name}- Please configure webserver settings first!`);
                    return;
                }

<<<<<<< HEAD
                let exported_file_state = adapter.namespace + '.' + this.id + '.exportedMedia';
                //Try to load in a local state
=======
                let exportedFileState = `${adapter.namespace}.${this.id}.exportedMedia`;
                // Try to load in a local state
>>>>>>> 375ce432
                try {
                    try {
                        await adapter.setForeignBinaryStateAsync(exportedFileState, fs.readFileSync(url2play));
                    } catch (err) {
                        adapter.log.error(`${this._name} - Cannot store file "${url2play}" into ${exportedFileState}: ${err.toString()}`);
                        return;
                    }
                    // Calculate the exported URL
                    url2play = `http:// ${adapter.config.webServer}:${webPort}/state/${exportedFileState}`;
                    adapter.log.debug(`Exported as ${url2play}`);
                    await this._playURL(url2play, org_url2play, 'BUFFERED');
                } catch (err) {
                    adapter.log.error(`${this._name} - Cannot play file "${url2play}": ${err.toString()}`);
                }
                return;
            }

<<<<<<< HEAD
            // Is this a Youtube URL?
            const youtubeId = Youtube.getYoutubeId(url2play)
            if (youtubeId) {
                adapter.log.debug('Trying to play YouTube (' + youtubeId + ') on ' + this._connection.name);

                // TODO: do something funky with sessions & re-use?
                this._launch(Youtube, (err, player) => {
                    if (err) {
                        adapter.log.error('Error launching Youtube: ' + err);
                    } else {
                        adapter.log.debug('Youtube launched, playing...');
                        player.load(youtubeId, (err, status) => {
                            if (err) {
                                adapter.log.error('Error loading Youtube: ' + err);
                            } else {
                                adapter.log.debug('Youtube should be playing!');
                                adapter.setState(`${this.mac}.player.url2play`, { val: org_url2play, ack: true });
                            }
                        })
                    }
                })
            } else {
                this._mediaPlayer.playUrlPromise(url2play /*org_url2play, streamType*/)
                    .then(() => {
                        adapter.setState(`${this.mac}.player.url2play`, { val: org_url2play, ack: true });
                    })
                    .catch(err => {
                        adapter.log.error(this._name + ' - Cannot play file "' + url2play + '": ' + err.toString());
                    });
            }
=======
            this._mediaPlayer && this._mediaPlayer.playUrlPromise(url2play /*org_url2play, streamType*/)
                .then(() => adapter.setStateAsync(`${this.id}.player.url2play`, {val: org_url2play, ack: true}))
                .catch(err => adapter.log.error(`${this._name} - Cannot play file "${url2play}": ${err.toString()}`));
>>>>>>> 375ce432
        }

        // is called if a subscribed state changes
        async _ioBrokerChange(id, state) {
            const name = this._name;
<<<<<<< HEAD
            const namespace = adapter.namespace + '.' + this.id;
=======
            const namespace = `${adapter.namespace}.${this.id}`;
>>>>>>> 375ce432

            if ((id.indexOf(namespace) !== 0) ||
                !state ||
                // you can use the ack flag to detect if it is status (true) or command (false)
                state.ack ||
                !state.from ||
                state.from.startsWith(adapter.namespace)
            ) {
                return;
            }

            id = id.substring(namespace.length + 1);

            // Warning, state can be null if it was deleted
            adapter.log.debug(`${name} - device stateChange ${id} ${JSON.stringify(state)}`);

            if (!this._mediaPlayer) {
                adapter.log.info(`${name} - adapter disabled - ignoring  stateChange ${id} ${JSON.stringify(state)}`);
                return;
            }

            switch (id) {
                case 'enabled':
                    await this._initMediaPlayer();
                    await adapter.setStateAsync(id, {val: state.val, ack: true});
                    break;
                case 'player.volume':
                    this._mediaPlayer.setVolumePromise(state.val)
                        // ACK written when status update sent by Chromecast
                        .catch(err => adapter.log.error(`${name} - ${err}`));
                    break;
                case 'player.mute':
                    if (state.val) {
                        // mute
                        this._mediaPlayer.mutePromise()
                            // ACK written when status update sent by Chromecast
                            .catch(err => adapter.log.error(`${name} - Could not mute: ${err}`));
                    } else {
                        // unmute
                        this._mediaPlayer.unmutePromise()
                            // ACK written when status update sent by Chromecast
                            .catch(err => adapter.log.error(`${name} - Could not unmute: ${err}`));
                    }
                    break;
                case 'status.playing':
                    if (state.val) {
                        // Try to play last contentID
                        const contentState = await adapter.getStateAsync(`${namespace}.player.contentId`);
                        if (contentState && contentState.val && contentState.val.startsWith('http')) {
                            await this._playURL(contentState.val);
                        } else {
                            // Try to play last url2play
                            const url2playState = await adapter.getStateAsync(`${namespace}.player.url2play`);
                            if (url2playState && url2playState.val && url2playState.val.startsWith('http')) {
                                await this._playURL(url2playState.val);
                            } else {
                                // Could not find a valid link to play -> set to false again
                                await adapter.setStateAsync(id, false);
                            }
                        }
                    } else {
                        this._mediaPlayer.stopPromise()
                            // ACK written when status update sent by Chromecast
                            .catch(err => adapter.log.error(`${name} - Could not stop: ${err}`));
                    }
                    break;
                case 'player.pause':
                    this._mediaPlayer.pausePromise()
                        // ACK written when status update sent by Chromecast
                        .catch(err => adapter.log.error(`${name} - Could not pause: ${err}`));
                    break;
                case 'player.play':
                    this._mediaPlayer.playPromise()
                        // ACK written when status update sent by Chromecast
                        .catch(err => adapter.log.error(`${name} - Could not play: ${err}`));
                    break;
                case 'player.stop':
                    this._mediaPlayer.stopPromise()
                        // ACK written when status update sent by Chromecast
                        .catch(err => adapter.log.error(`${name} - Could not stop: ${err}`));
                    break;
                case 'player.paused':
                    if (state.val) {
                        this._mediaPlayer.pausePromise()
                            // ACK written when status update sent by Chromecast
                            .catch(err => adapter.log.error(`${name} - Could not pause: ${err}`));
                    } else {
                        this._mediaPlayer.playPromise()
                            // ACK written when status update sent by Chromecast
                            .catch(err => adapter.log.error(`${name} - Could not resume: ${err}`));
                    }
                    break;
                case 'player.next':
                    this._mediaPlayer.jumpInPlaylistPromise(1)
                        .then(() => adapter.log.debug('Next done.'))
                        .catch(err => adapter.log.error(`${name} - Could not execute next: ${err}`));
                    break;
                case 'player.prev':
                    this._mediaPlayer.jumpInPlaylistPromise(-1)
                        .then(() => adapter.log.debug('Prev done.'))
                        .catch(err => adapter.log.error(`${name} - Could not execute prev: ${err}`));
                    break;
                case 'playlist.jump':
                    this._mediaPlayer.jumpInPlaylistPromise(state.val)
                        .then(() => adapter.setStateAsync(id, {val: state.val, ack: true}))
                        .catch(err => adapter.log.error(`${name} - Could not jump: ${err}`));
                    break;
                case 'player.repeatMode':
                    state.val = parseInt(state.val, 10);
                    this.repeat = state.val;

                    this._mediaPlayer.setRepeatModePromise(
                        state.val === REPEAT_MODE.ALL || state.val === 'all' ?
                            (this.shuffle ? 'REPEAT_ALL_AND_SHUFFLE' : 'REPEAT_ALL')
                            :
                            (state.val === REPEAT_MODE.ONE || state.val === 'one' ? 'REPEAT_SINGLE' : 'REPEAT_OFF')
                    )
                        // ACK written when status update sent by Chromecast
                        .catch(err => adapter.log.error(`${name} - Could not set repeatMode: ${err}`));
                    break;
                case 'player.shuffelMode':
                    if (state.val) {
                        state.val = 'REPEAT_ALL_AND_SHUFFLE';
                        this.shuffle = true;
                        await this.setStateIfChanged(`${namespace}.player.repeatMode`, {val: 1, ack: true}, this.repeat);
                    } else {
                        this.shuffle = false;
                        if (this.repeat === REPEAT_MODE.ALL) {
                            state.val = 'REPEAT_ALL';
                        } else if (this.repeat === REPEAT_MODE.ONE) {
                            state.val = 'REPEAT_SINGLE';
                        } else {
                            state.val = 'REPEAT_OFF';
                        }
                        await this.setStateIfChanged(`${namespace}.player.repeatMode`, {
                            val: state.val,
                            ack: true
                        }, this.repeat);
                    }
                    this._mediaPlayer.setRepeatModePromise(state.val)
                        // ACK written when status update sent by Chromecast
                        .catch(err => adapter.log.error(`${name} - Could not repeatAllShuffle: ${err}`));
                    break;
                case 'player.announcement':
                    if (state.val && state.val.includes('http')) {
                        this._mediaPlayer.playAnnouncementPromise(state.val)
                            .then(() => adapter.setStateAsync(`${namespace}.player.announcement`, {val: state.val, ack: true}))
                            .catch(err => adapter.log.error(`${name} - Could not play announcement: ${err}`));
                    } else {
                        adapter.log.warn(`${name} - Announcement URL is not valid: ${state.val}`);
                    }
                    break;
                case 'player.url2play':
                    await this._playURL(state.val);
                    break;
                default:
                    adapter.log.error(`${name} - Sorry, update for ${id} not supported!`);
                    break;
            }
        } // end of _ioBrokerChange

        async _networkScannerChange(connection) {
            adapter.log.debug(`${connection.name} - refreshing connection`);
            if (this._mediaPlayer) {
                this._mediaPlayer._updateDevice(connection);
            } else {
                this._initMediaPlayer()
                    .catch(e => adapter.log.error(`${connection.name} - Could not init media player: ${e}`));
            }
        } // end of _networkScannerChange
<<<<<<< HEAD

        _launch(app, callback) {
            const client = this._mediaPlayer._client._client;
            if (!client) return
    
            adapter.log.debug('Getting sessions...')
    
            client.getSessions((err, sessions) => {
                if (err) return callback(err)
    
                adapter.log.debug('Sessions found ' + sessions.length)
    
                const filtered = sessions.filter((session) => {
                    return (app) && session.appId === app.APP_ID;
                })
                adapter.log.debug('Sessions after filter: ' + filtered.length);
                const session = filtered.shift()
    
                if (session) {
                    adapter.log.debug('Joining session...')
                    client.join(session, app, callback)
                } else if (app) {
                    adapter.log.debug('Launching new app...')
                    client.launch(app, callback)
                } else {
                    callback(new Error('no session started'))
                }
            })
        }

=======
>>>>>>> 375ce432
    } // end of ChromecastDevice class

    return ChromecastDevice;
};<|MERGE_RESOLUTION|>--- conflicted
+++ resolved
@@ -14,23 +14,10 @@
  * ChromecastDevice class
  */
 
-<<<<<<< HEAD
-//const {JSON} = require("mocha/lib/reporters");
-module.exports = function (adapter) {
-
-    const fs = require('fs');
-    const LogWrapper = require('castv2-player').LogWrapper;
-    const MediaPlayer = require('castv2-player').MediaPlayer(new LogWrapper(adapter.log));
-    const Youtube = require('./youtube/Youtube');
-
-    //if (process.env.NODE_ENV !== 'production'){
-    //    require('longjohn');
-    //}
-=======
 // const {JSON} = require("mocha/lib/reporters");
 module.exports = async function (adapter, webPort) {
     const MediaPlayerWithLog = MediaPlayer(new LogWrapper(adapter.log));
->>>>>>> 375ce432
+    const Youtube = require('./youtube/Youtube');
 
     const REPEAT_MODE = {
         NONE: 0,
@@ -51,48 +38,12 @@
 
             this._connection = connection;
             this._name = connection.name.replace(/[.\s]+/g, '_');
-<<<<<<< HEAD
-
-
-            this.main();
-=======
->>>>>>> 375ce432
 
             this.main()
                 .catch(e => adapter.log.error(`${this._name} - ${e}`));
         } // end of constructor
 
         async main() {
-<<<<<<< HEAD
-            if(this._connection.type === 'Google Cast Group') {
-                this.id = `groups.${this._connection.id.replace(/-/g, '')}`;
-            } else {
-                let nettools = await adapter.getForeignStateAsync('system.adapter.net-tools.0.alive');
-                let nettoolsEnabled = true;
-
-                if (!nettools) {
-                    adapter.log.warn('Missing net-tools adapter, please install and restart the adapter');
-                    return;
-                }
-
-                if (!nettools.val) {
-                    nettoolsEnabled = false;
-                    await adapter.extendForeignObjectAsync('system.adapter.net-tools.0', {
-                        common: {
-                            enabled: true
-                        }
-                    })
-                }
-                this.id = await adapter.sendToAsync('net-tools.0', 'getMac', this._connection.host);
-                this.id = this.id.replace(/:/g, '');
-
-                if (nettoolsEnabled === false) {
-                    await adapter.extendForeignObjectAsync('system.adapter.net-tools.0', {
-                        common: {
-                            enabled: false
-                        }
-                    })
-=======
             if (this._connection.type === 'Google Cast Group') {
                 this.id = `groups.${this._connection.id.replace(/-/g, '')}`;
             } else {
@@ -101,7 +52,6 @@
                     this.id = this.id.replaceAll(':', '');
                 } catch (e) {
                     adapter.log.error(`${this._name} - Cannot get MAC for "${this._connection.host}": ${e.toString()}`);
->>>>>>> 375ce432
                 }
             }
             // Create ioBroker states
@@ -128,26 +78,6 @@
                 delete this._mediaPlayer;
             }
 
-<<<<<<< HEAD
-            adapter.getState(`${this.id}.enabled`, (err, state) => {
-                if (state && !state.val) {
-                    adapter.log.info(this._name + ' - not enabled');
-                } else {
-                    //Create media player
-                    this._mediaPlayer = new MediaPlayer(this._connection);
-
-                    //register for mediaPlayer updates
-                    //client
-                    this._mediaPlayer.on(this._mediaPlayer.EVENT_CLIENT_STATUS, this._updateClientStatus.bind(this));
-                    this._mediaPlayer.on(this._mediaPlayer.EVENT_CLIENT_CONNECTED, this._connectedMediaPlayer.bind(this));
-                    this._mediaPlayer.on(this._mediaPlayer.EVENT_CLIENT_DISCONNECTED, this._disconnectedMediaPlayer.bind(this));
-                    //player
-                    this._mediaPlayer.on(this._mediaPlayer.EVENT_PLAYER_STATUS, this._updatePlayerStatus.bind(this));
-                    this._mediaPlayer.on(this._mediaPlayer.EVENT_PLAYER_PLAYING, this._playingPlayerStatus.bind(this));
-                    this._mediaPlayer.on(this._mediaPlayer.EVENT_PLAYER_STOPPED, this._stoppedPlayerStatus.bind(this));
-                }
-            });
-=======
             let state;
             try {
                 state = await adapter.getStateAsync(`${this.id}.enabled`);
@@ -171,7 +101,6 @@
                 this._mediaPlayer.on(this._mediaPlayer.EVENT_PLAYER_PLAYING, this._playingPlayerStatus.bind(this));
                 this._mediaPlayer.on(this._mediaPlayer.EVENT_PLAYER_STOPPED, this._stoppedPlayerStatus.bind(this));
             }
->>>>>>> 375ce432
         }
 
         destroy() {
@@ -187,13 +116,8 @@
         async _createObjects() {
             const name = this._name;
 
-<<<<<<< HEAD
-            //Create a device object
-            adapter.setObjectNotExists(this.id, {
-=======
             // Create a device object
             await adapter.setObjectNotExistsAsync(this.id, {
->>>>>>> 375ce432
                 type: 'device',
                 common: {
                     name
@@ -228,11 +152,7 @@
             // Create/update all channel definitions
             for (const k in channels) {
                 if (channels.hasOwnProperty(k)) {
-<<<<<<< HEAD
-                    adapter.setObjectNotExists(`${this.id}.${k}`, {
-=======
                     await adapter.setObjectNotExistsAsync(`${this.id}.${k}`, {
->>>>>>> 375ce432
                         type: 'channel',
                         common: channels[k],
                         native: {},
@@ -394,11 +314,7 @@
                 },
                 // It could be nice, if this state will be deleted
                 'status.playerState': {
-<<<<<<< HEAD
-                    name: channels.player.name + ' playerState',
-=======
                     name: `${channels.player.name} playerState`,
->>>>>>> 375ce432
                     def: '',
                     type: 'string',
                     read: true,
@@ -427,12 +343,7 @@
                     unit: 's'
                 },
                 'player.volume': {
-<<<<<<< HEAD
-                    name: channels.player.name + ' volume',
-                    def: 1,
-=======
                     name: `${channels.player.name} volume`,
->>>>>>> 375ce432
                     type: 'number',
                     read: true,
                     write: true,
@@ -443,11 +354,7 @@
                     desc: 'Player volume in %'
                 },
                 'player.mute': {
-<<<<<<< HEAD
-                    name: channels.player.name + ' mute',
-=======
                     name: `${channels.player.name} mute`,
->>>>>>> 375ce432
                     def: false,
                     type: 'boolean',
                     read: true,
@@ -537,15 +444,9 @@
                     role: 'state',
                     desc: 'id of content being played. Usually the URL.'
                 },
-<<<<<<< HEAD
-                //Metadata channel
-                'metadata.title': {
-                    name: channels.player.name + ' title',
-=======
                 // Metadata channel
                 'metadata.title': {
                     name: `${channels.player.name} title`,
->>>>>>> 375ce432
                     def: '',
                     type: 'string',
                     read: true,
@@ -554,11 +455,7 @@
                     desc: 'Title'
                 },
                 'metadata.album': {
-<<<<<<< HEAD
-                    name: channels.player.name + ' album',
-=======
                     name: `${channels.player.name} album`,
->>>>>>> 375ce432
                     def: '',
                     type: 'string',
                     read: true,
@@ -567,11 +464,7 @@
                     desc: 'Album'
                 },
                 'metadata.artist': {
-<<<<<<< HEAD
-                    name: channels.player.name + ' artist',
-=======
                     name: `${channels.player.name} artist`,
->>>>>>> 375ce432
                     def: '',
                     type: 'string',
                     read: true,
@@ -580,11 +473,7 @@
                     desc: 'Artist'
                 },
                 'metadata.broadcastDate': {
-<<<<<<< HEAD
-                    name: channels.player.name + ' broadcastDate',
-=======
                     name: `${channels.player.name} broadcastDate`,
->>>>>>> 375ce432
                     def: '',
                     type: 'string',
                     read: true,
@@ -593,11 +482,7 @@
                     desc: 'Broadcast date'
                 },
                 'metadata.seasonNumber': {
-<<<<<<< HEAD
-                    name: channels.player.name + ' seasonNumber',
-=======
                     name: `${channels.player.name} seasonNumber`,
->>>>>>> 375ce432
                     def: '',
                     type: 'string',
                     read: true,
@@ -606,11 +491,7 @@
                     desc: 'Season number'
                 },
                 'metadata.episodeNumber': {
-<<<<<<< HEAD
-                    name: channels.player.name + ' episodeNumber',
-=======
                     name: `${channels.player.name} episodeNumber`,
->>>>>>> 375ce432
                     def: '',
                     type: 'string',
                     read: true,
@@ -619,11 +500,7 @@
                     desc: 'Episode number'
                 },
                 'metadata.trackNumber': {
-<<<<<<< HEAD
-                    name: channels.player.name + ' trackNumber',
-=======
                     name: `${channels.player.name} trackNumber`,
->>>>>>> 375ce432
                     def: '',
                     type: 'string',
                     read: true,
@@ -632,11 +509,7 @@
                     desc: 'Track number'
                 },
                 'metadata.cover': {
-<<<<<<< HEAD
-                    name: channels.player.name + ' cover',
-=======
                     name: `${channels.player.name} cover`,
->>>>>>> 375ce432
                     def: '',
                     type: 'string',
                     read: true,
@@ -662,11 +535,7 @@
             // Create/update all state definitions
             for (let k in states) {
                 if (states.hasOwnProperty(k)) {
-<<<<<<< HEAD
-                    adapter.setObjectNotExists(this.id + '.' + k, {
-=======
                     await adapter.setObjectNotExistsAsync(`${this.id}.${k}`, {
->>>>>>> 375ce432
                         type: 'state',
                         common: states[k],
                         native: {}
@@ -687,15 +556,6 @@
                 // ignore
             }
 
-<<<<<<< HEAD
-            //Set enabled only if not set already
-            adapter.getState(`${this.id}.enabled`,
-                (err, state) => !state && adapter.setState(`${this.id}.enabled`, {val: true, ack: true}));
-
-            //Set url2play only if not set already
-            adapter.getState(`${this.id}.player.url2play`, (err, state) =>
-                    !state && adapter.setState(`${this.id}.player.url2play`, {val: 'http:/example.org/playme.mp3', ack: true}));
-=======
             if (!enabledState) {
                 await adapter.setStateAsync(`${this.id}.enabled`, {val: true, ack: true});
             }
@@ -707,7 +567,6 @@
             } catch (e) {
                 // ignore
             }
->>>>>>> 375ce432
 
             if (!url2playState) {
                 await adapter.setStateAsync(`${this.id}.player.url2play`, {
@@ -742,37 +601,6 @@
          * MediaPlayer methods
          */
 
-<<<<<<< HEAD
-        _updateMediaPlayerConnection(connection) {
-            adapter.setState(`${this.id}.address`, {val: connection.host, ack: true});
-            adapter.setState(`${this.id}.port`,    {val: connection.port, ack: true});
-        }
-
-        _disconnectedMediaPlayer() {
-            //Set connected status to false
-            adapter.setState(`${this.id}.status.connected`, {val: false, ack: true});
-        }
-
-        _connectedMediaPlayer() {
-            //Set playing and connected status to false
-            adapter.setState(`${this.id}.status.connected`, {val: true, ack: true});
-        }
-
-        _updateClientStatus(status, previousStatus) {
-            adapter.log.info('Update client status: ' + this._name);
-            //Volume
-            if(this._mediaPlayer !== undefined){
-                adapter.setState(`${this.id}.player.volume`, {val: this._mediaPlayer.getVolume(), ack: true});
-                adapter.setState(`${this.id}.player.mute`,  {val: this._mediaPlayer.isMuted(), ack: true});
-            }
-
-            //Video Chromecast-only
-            adapter.setState(`${this.id}.status.isActiveInput`, {
-                val: ('isActiveInput' in status ? status.isActiveInput : true),
-                ack: true
-            });
-            adapter.setState(`${this.id}.status.isStandBy`, {
-=======
         async _updateMediaPlayerConnection(connection) {
             await adapter.setStateAsync(`${this.id}.address`, {val: connection.host, ack: true});
             await adapter.setStateAsync(`${this.id}.port`, {val: parseInt(connection.port, 10) || 0, ack: true});
@@ -802,28 +630,18 @@
                 ack: true
             });
             await adapter.setStateAsync(`${this.id}.status.isStandBy`, {
->>>>>>> 375ce432
                 val: ('isStandBy' in status ? status.isStandBy : false),
                 ack: true
             });
 
             if (status.hasOwnProperty('applications')) {
                 let currentApplicationObject = status.applications[0];
-<<<<<<< HEAD
-                if(currentApplicationObject !== undefined) {
-                    adapter.setState(`${this.id}.status.displayName`, {
-                        val: ('displayName' in currentApplicationObject ? currentApplicationObject.displayName : ''),
-                        ack: true
-                    });
-                    adapter.setState(`${this.id}.status.text`, {
-=======
                 if (currentApplicationObject !== undefined) {
                     await adapter.setStateAsync(`${this.id}.status.displayName`, {
                         val: ('displayName' in currentApplicationObject ? currentApplicationObject.displayName : ''),
                         ack: true
                     });
                     await adapter.setStateAsync(`${this.id}.status.text`, {
->>>>>>> 375ce432
                         val: ('statusText' in currentApplicationObject ? currentApplicationObject.statusText : ''),
                         ack: true
                     });
@@ -834,22 +652,12 @@
         /*
          * Player methods
          */
-<<<<<<< HEAD
-
-        _playingPlayerStatus() {
-            adapter.setState(`${this.id}.status.playing`, {val: true, ack: true});
-        }
-
-        _stoppedPlayerStatus() {
-            adapter.setState(`${this.id}.status.playing`, {val: false, ack: true});
-=======
         async _playingPlayerStatus() {
             await adapter.setStateAsync(`${this.id}.status.playing`, {val: true, ack: true});
         }
 
         async _stoppedPlayerStatus() {
             await adapter.setStateAsync(`${this.id}.status.playing`, {val: false, ack: true});
->>>>>>> 375ce432
         }
 
         static chromecastPlayerState2IobState(chState, pause) {
@@ -912,37 +720,22 @@
             // playerState
             let playerState = status.playerState ? status.playerState.toLowerCase() : 'stop';
             let cachedPlayerState = cachedStatus.playerState ? cachedStatus.playerState.toLocaleString() : 'stop';
-<<<<<<< HEAD
-            this.setStateIfChanged(`${this.id}.status.playerState`,
-=======
             await this.setStateIfChanged(`${this.id}.status.playerState`,
->>>>>>> 375ce432
                 {val: playerState, ack: true},
                 cachedPlayerState);
 
             // paused
             let pause = status.playerState === 'PAUSED';
-<<<<<<< HEAD
-            this.setStateIfChanged(`${this.id}.player.paused`,
-=======
             await this.setStateIfChanged(`${this.id}.player.paused`,
->>>>>>> 375ce432
                 {val: pause, ack: true},
                 cachedStatus.playerState === 'PAUSED');
 
             // state
             let state = ChromecastDevice.chromecastPlayerState2IobState((status.playerState && status.playerState.toLowerCase() || 'stop'), pause);
-<<<<<<< HEAD
-            this.setStateIfChanged(`${this.id}.player.state`, {val: state, ack: true});
-
-            // currentTime
-            this.setStateIfChanged(`${this.id}.player.currentTime`,
-=======
             await this.setStateIfChanged(`${this.id}.player.state`, {val: state, ack: true});
 
             // currentTime
             await this.setStateIfChanged(`${this.id}.player.currentTime`,
->>>>>>> 375ce432
                 {val: Math.floor(status.currentTime), ack: true},
                 Math.floor(cachedPlayerState.currentTime));
 
@@ -950,14 +743,9 @@
             if (status.items &&
                 status.items.length > 0 &&
                 status.items[0] &&
-<<<<<<< HEAD
-                status.items[0].media) {
-                this.setStateIfChanged(`${this.id}.playlist.list`,
-=======
                 status.items[0].media
             ) {
                 await this.setStateIfChanged(`${this.id}.playlist.list`,
->>>>>>> 375ce432
                     {val: JSON.stringify(status.items), ack: true},
                     JSON.stringify(cachedStatus.items));
             } else {
@@ -965,40 +753,18 @@
                 this._mediaPlayer && this._mediaPlayer.getStatusPromise().catch(err => adapter.log.error(`${this._name}- Cannot get status: ${err}`));
             }
 
-<<<<<<< HEAD
-            //Current Item Id
-            this.setStateIfChanged(`${this.id}.playlist.currentItemId`,
-=======
             // Current Item ID
             await this.setStateIfChanged(`${this.id}.playlist.currentItemId`,
->>>>>>> 375ce432
                 {val: status.currentItemId, ack: true},
                 cachedStatus.currentItemId);
 
             // repeatMode
             this.repeat = ChromecastDevice.chromecastRepeat2IobRepeat(status.repeatMode);
-<<<<<<< HEAD
-            this.setStateIfChanged(`${this.id}.player.repeatMode`,
-=======
             await this.setStateIfChanged(`${this.id}.player.repeatMode`,
->>>>>>> 375ce432
                 {val: this.repeat, ack: true},
                 ChromecastDevice.chromecastRepeat2IobRepeat(cachedStatus.repeatMode));
 
             this.shuffle = status.shuffleMode === 'REPEAT_ALL_AND_SHUFFLE';
-<<<<<<< HEAD
-            this.setStateIfChanged(`${this.id}.player.shuffleMode`,
-                {val: this.shuffle, ack: true},
-                cachedStatus.shuffleMode === 'REPEAT_ALL_AND_SHUFFLE');
-
-            //volume
-            this.setStateIfChanged(`${this.id}.player.volume`,
-                {val: Math.round(('volume' in status ? status.volume.level : 1) * 100), ack: true},
-                Math.round(('volume' in cachedStatus ? cachedStatus.volume.level : 1) * 100));
-
-            //muted
-            this.setStateIfChanged(`${this.id}.player.mute`,
-=======
             await this.setStateIfChanged(`${this.id}.player.shuffleMode`,
                 {val: this.shuffle, ack: true},
                 cachedStatus.shuffleMode === 'REPEAT_ALL_AND_SHUFFLE');
@@ -1010,7 +776,6 @@
 
             // muted
             await this.setStateIfChanged(`${this.id}.player.mute`,
->>>>>>> 375ce432
                 {val: ('volume' in status ? status.volume.muted : false), ack: true},
                 ('volume' in cachedStatus ? cachedStatus.volume.muted : false));
 
@@ -1018,25 +783,6 @@
             let media = status.media ? status.media : {};
             let cachedMedia = cachedStatus.media ? cachedStatus.media : {};
 
-<<<<<<< HEAD
-            //streamType
-            this.setStateIfChanged(`${this.id}.media.streamType`,
-                {val: media.streamType || '', ack: true},
-                cachedMedia.streamType || '');
-
-            //duration
-            this.setStateIfChanged(`${this.id}.player.duration`,
-                {val: media.duration || 0, ack: true},
-                cachedMedia.duration || 0);
-
-            //contentType
-            this.setStateIfChanged(`${this.id}.media.contentType`,
-                {val: media.contentType || '', ack: true},
-                cachedMedia.contentType || '');
-
-            //contentId
-            this.setStateIfChanged(`${this.id}.player.contentId`,
-=======
             // streamType
             await this.setStateIfChanged(`${this.id}.media.streamType`,
                 {val: media.streamType || '', ack: true},
@@ -1054,7 +800,6 @@
 
             // contentId
             await this.setStateIfChanged(`${this.id}.player.contentId`,
->>>>>>> 375ce432
                 {val: media.contentId || '', ack: true},
                 cachedMedia.contentId || '');
 
@@ -1063,75 +808,42 @@
             let cachedMetadata = cachedMedia.metadata ? cachedMedia.metadata : {};
 
             // title
-<<<<<<< HEAD
-            this.setStateIfChanged(`${this.id}.metadata.title`,
-=======
             await this.setStateIfChanged(`${this.id}.metadata.title`,
->>>>>>> 375ce432
                 {val: metadata.title || '', ack: true},
                 cachedMetadata.title || '');
 
             // album
-<<<<<<< HEAD
-            this.setStateIfChanged(`${this.id}.metadata.album`,
-=======
             await this.setStateIfChanged(`${this.id}.metadata.album`,
->>>>>>> 375ce432
                 {val: metadata.albumName || '', ack: true},
                 cachedMetadata.albumName || '');
 
             // artist
-<<<<<<< HEAD
-            this.setStateIfChanged(`${this.id}.metadata.artist`,
-=======
             await this.setStateIfChanged(`${this.id}.metadata.artist`,
->>>>>>> 375ce432
                 {val: metadata.artist || '', ack: true},
                 cachedMetadata.artist || '');
 
             // image
-<<<<<<< HEAD
-            this.setStateIfChanged(`${this.id}.metadata.cover`,
-                {val: (metadata.images &&  metadata.images[0] &&  metadata.images[0].url) || '', ack: true},
-=======
             await this.setStateIfChanged(`${this.id}.metadata.cover`,
                 {val: (metadata.images && metadata.images[0] && metadata.images[0].url) || '', ack: true},
->>>>>>> 375ce432
                 (cachedMetadata.images && cachedMetadata.images[0] && cachedMetadata.images[0].url) || '');
 
             // broadcast date
-<<<<<<< HEAD
-            this.setStateIfChanged(`${this.id}.metadata.broadcastDate`,
-=======
             await this.setStateIfChanged(`${this.id}.metadata.broadcastDate`,
->>>>>>> 375ce432
                 {val: metadata.broadcastDate || '', ack: true},
                 cachedMetadata.broadcastDate || '');
 
             // Season number
-<<<<<<< HEAD
-            this.setStateIfChanged(`${this.id}.metadata.seasonNumber`,
-=======
             await this.setStateIfChanged(`${this.id}.metadata.seasonNumber`,
->>>>>>> 375ce432
                 {val: metadata.seasonNumber || '', ack: true},
                 cachedMetadata.seasonNumber || '');
 
             // Episode number
-<<<<<<< HEAD
-            this.setStateIfChanged(`${this.id}.metadata.episodeNumber`,
-=======
             await this.setStateIfChanged(`${this.id}.metadata.episodeNumber`,
->>>>>>> 375ce432
                 {val: metadata.episodeNumber || '', ack: true},
                 cachedMetadata.episodeNumber || '');
 
             // Track number
-<<<<<<< HEAD
-            this.setStateIfChanged(`${this.id}.metadata.trackNumber`,
-=======
             await this.setStateIfChanged(`${this.id}.metadata.trackNumber`,
->>>>>>> 375ce432
                 {val: metadata.trackNumber || '', ack: true},
                 cachedMetadata.trackNumber || '');
         }
@@ -1157,13 +869,8 @@
                     return;
                 }
 
-<<<<<<< HEAD
-                let exported_file_state = adapter.namespace + '.' + this.id + '.exportedMedia';
-                //Try to load in a local state
-=======
                 let exportedFileState = `${adapter.namespace}.${this.id}.exportedMedia`;
                 // Try to load in a local state
->>>>>>> 375ce432
                 try {
                     try {
                         await adapter.setForeignBinaryStateAsync(exportedFileState, fs.readFileSync(url2play));
@@ -1181,7 +888,6 @@
                 return;
             }
 
-<<<<<<< HEAD
             // Is this a Youtube URL?
             const youtubeId = Youtube.getYoutubeId(url2play)
             if (youtubeId) {
@@ -1204,29 +910,15 @@
                     }
                 })
             } else {
-                this._mediaPlayer.playUrlPromise(url2play /*org_url2play, streamType*/)
-                    .then(() => {
-                        adapter.setState(`${this.mac}.player.url2play`, { val: org_url2play, ack: true });
-                    })
-                    .catch(err => {
-                        adapter.log.error(this._name + ' - Cannot play file "' + url2play + '": ' + err.toString());
-                    });
-            }
-=======
-            this._mediaPlayer && this._mediaPlayer.playUrlPromise(url2play /*org_url2play, streamType*/)
+                this._mediaPlayer && this._mediaPlayer.playUrlPromise(url2play /*org_url2play, streamType*/)
                 .then(() => adapter.setStateAsync(`${this.id}.player.url2play`, {val: org_url2play, ack: true}))
-                .catch(err => adapter.log.error(`${this._name} - Cannot play file "${url2play}": ${err.toString()}`));
->>>>>>> 375ce432
+                .catch(err => adapter.log.error(`${this._name} - Cannot play file "${url2play}": ${err.toString()}`));            }
         }
 
         // is called if a subscribed state changes
         async _ioBrokerChange(id, state) {
             const name = this._name;
-<<<<<<< HEAD
-            const namespace = adapter.namespace + '.' + this.id;
-=======
             const namespace = `${adapter.namespace}.${this.id}`;
->>>>>>> 375ce432
 
             if ((id.indexOf(namespace) !== 0) ||
                 !state ||
@@ -1397,39 +1089,6 @@
                     .catch(e => adapter.log.error(`${connection.name} - Could not init media player: ${e}`));
             }
         } // end of _networkScannerChange
-<<<<<<< HEAD
-
-        _launch(app, callback) {
-            const client = this._mediaPlayer._client._client;
-            if (!client) return
-    
-            adapter.log.debug('Getting sessions...')
-    
-            client.getSessions((err, sessions) => {
-                if (err) return callback(err)
-    
-                adapter.log.debug('Sessions found ' + sessions.length)
-    
-                const filtered = sessions.filter((session) => {
-                    return (app) && session.appId === app.APP_ID;
-                })
-                adapter.log.debug('Sessions after filter: ' + filtered.length);
-                const session = filtered.shift()
-    
-                if (session) {
-                    adapter.log.debug('Joining session...')
-                    client.join(session, app, callback)
-                } else if (app) {
-                    adapter.log.debug('Launching new app...')
-                    client.launch(app, callback)
-                } else {
-                    callback(new Error('no session started'))
-                }
-            })
-        }
-
-=======
->>>>>>> 375ce432
     } // end of ChromecastDevice class
 
     return ChromecastDevice;
