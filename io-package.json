<<<<<<< HEAD
{
    "common": {
        "name": "chromecast",
        "title": "Chromecast Adapter",
        "version": "1.3.2",
        "license": "MIT",
        "authors": [
            "Vegetto <iobroker@angelnu.com>"
        ],
        "desc": {
            "en": "Allows to monitor and play files to Google Chromecasts",
            "de": "ioBroker Chromecast Adapter",
            "ru": "Позволяет находить и проигрывть файлы с ioBroker Chromecast"
        },
        "platform": "Javascript/Node.js",
        "mode": "daemon",
        "icon": "chromecast.png",
        "enabled": true,
        "keywords": [
            "chromecast",
            "player",
            "music"
        ],
        "extIcon": "https://raw.githubusercontent.com/angelnu/ioBroker.chromecast/master/admin/chromecast.png",
        "readme": "https://github.com/angelnu/ioBroker.chromecast/blob/master/README.md",
        "loglevel": "info",
        "type": "multimedia",
        "dependencies": [
            {
                "vis": ">=0.10.0"
            }
        ],
        "restartAdapters": [
            "vis"
        ]
    },
    "native": {
        "web": "",
        "webServer": ""
    },
    "objects": []
}
=======
{
	"common": {
		"name":       "chromecast",
		"title":      "Chromecast Adapter",
		"version": "1.3.2",
		"license":    "MIT",
		"authors":    ["Vegetto <iobroker@angelnu.com>"],
		"desc":       {
			"en": "Allows to monitor and play files to Google Chromecasts",
			"de": "ioBroker Chromecast Adapter",
			"ru": "Позволяет находить и проигрывть файлы с ioBroker Chromecast"
		},
		"platform":   "Javascript/Node.js",
		"mode":       "daemon",
		"icon":       "chromecast.png",
		"enabled":    true,
		"keywords":   ["chromecast", "player", "music"],
		"extIcon":    "https://raw.githubusercontent.com/angelnu/ioBroker.chromecast/master/admin/chromecast.png",
		"readme":     "https://github.com/angelnu/ioBroker.chromecast/blob/master/README.md",
		"loglevel":   "info",
		"type":       "multimedia",
		"dependencies":	[{"vis": ">=0.10.0"}],
		"restartAdapters": ["vis"]
	},
	"native": {
		"web":        "",
	        "webServer":  ""
	},
	"objects": [

	            ]
}
>>>>>>> 1c47250d
<|MERGE_RESOLUTION|>--- conflicted
+++ resolved
@@ -1,47 +1,3 @@
-<<<<<<< HEAD
-{
-    "common": {
-        "name": "chromecast",
-        "title": "Chromecast Adapter",
-        "version": "1.3.2",
-        "license": "MIT",
-        "authors": [
-            "Vegetto <iobroker@angelnu.com>"
-        ],
-        "desc": {
-            "en": "Allows to monitor and play files to Google Chromecasts",
-            "de": "ioBroker Chromecast Adapter",
-            "ru": "Позволяет находить и проигрывть файлы с ioBroker Chromecast"
-        },
-        "platform": "Javascript/Node.js",
-        "mode": "daemon",
-        "icon": "chromecast.png",
-        "enabled": true,
-        "keywords": [
-            "chromecast",
-            "player",
-            "music"
-        ],
-        "extIcon": "https://raw.githubusercontent.com/angelnu/ioBroker.chromecast/master/admin/chromecast.png",
-        "readme": "https://github.com/angelnu/ioBroker.chromecast/blob/master/README.md",
-        "loglevel": "info",
-        "type": "multimedia",
-        "dependencies": [
-            {
-                "vis": ">=0.10.0"
-            }
-        ],
-        "restartAdapters": [
-            "vis"
-        ]
-    },
-    "native": {
-        "web": "",
-        "webServer": ""
-    },
-    "objects": []
-}
-=======
 {
 	"common": {
 		"name":       "chromecast",
@@ -73,5 +29,4 @@
 	"objects": [
 
 	            ]
-}
->>>>>>> 1c47250d
+}