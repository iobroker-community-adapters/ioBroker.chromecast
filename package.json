{
  "name": "iobroker.chromecast",
  "version": "1.3.5",
  "description": "ioBroker chromecast Adapter",
  "author": {
    "name": "Vegetto",
    "email": "iobroker@angelnu.com"
  },
  "contributors": [
    {
      "name": "Vegetto",
      "email": "iobroker@angelnu.com"
    }
  ],
  "homepage": "https://github.com/angelnu/ioBroker.chromecast",
  "license": "MIT",
  "keywords": [
    "ioBroker",
    "chromecast",
    "Smart Home",
    "home automation"
  ],
  "repository": {
    "type": "git",
    "url": "https://github.com/angelnu/ioBroker.chromecast"
  },
  "dependencies": {
    "castv2-player": "^1.1.9"
  },
  "devDependencies": {
<<<<<<< HEAD
    "gulp": "^3.9.1",
    "gulp-babel": "^7.0.0",
    "gulp-clean-css": "^3.9.0",
    "gulp-concat": "^2.6.1",
    "gulp-htmlmin": "^3.0.0",
    "gulp-less": "^3.3.2",
    "gulp-sass": "^3.1.0",
    "gulp-sourcemaps": "^2.6.1",
    "gulp-uglify": "^3.0.0",
    "babel-core": "^6.26.0",
    "materialize-css": "^1.0.0-alpha.2",
=======
    "grunt": "^1.0.1",
    "grunt-replace": "^1.0.1",
    "grunt-contrib-jshint": "^1.1.0",
    "grunt-jscs": "^3.0.1",
    "grunt-http": "^2.2.0",
    "grunt-contrib-clean": "^1.1.0",
    "grunt-contrib-compress": "^1.4.3",
    "grunt-contrib-copy": "^1.0.0",
    "grunt-exec": "^3.0.0",
>>>>>>> 668fa421
    "mocha": "^4.1.0",
    "chai": "^4.1.2"
  },
  "bugs": {
    "url": "https://github.com/angelnu/ioBroker.chromecast/issues"
  },
  "readmeFilename": "README.md",
  "main": "chromecast.js",
  "scripts": {
    "test": "node node_modules/mocha/bin/mocha --exit"
  }
}<|MERGE_RESOLUTION|>--- conflicted
+++ resolved
@@ -28,7 +28,6 @@
     "castv2-player": "^1.1.9"
   },
   "devDependencies": {
-<<<<<<< HEAD
     "gulp": "^3.9.1",
     "gulp-babel": "^7.0.0",
     "gulp-clean-css": "^3.9.0",
@@ -40,17 +39,6 @@
     "gulp-uglify": "^3.0.0",
     "babel-core": "^6.26.0",
     "materialize-css": "^1.0.0-alpha.2",
-=======
-    "grunt": "^1.0.1",
-    "grunt-replace": "^1.0.1",
-    "grunt-contrib-jshint": "^1.1.0",
-    "grunt-jscs": "^3.0.1",
-    "grunt-http": "^2.2.0",
-    "grunt-contrib-clean": "^1.1.0",
-    "grunt-contrib-compress": "^1.4.3",
-    "grunt-contrib-copy": "^1.0.0",
-    "grunt-exec": "^3.0.0",
->>>>>>> 668fa421
     "mocha": "^4.1.0",
     "chai": "^4.1.2"
   },
