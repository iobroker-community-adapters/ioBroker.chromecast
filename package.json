--- conflicted
+++ resolved
@@ -33,11 +33,7 @@
       "mdns-txt":      "^2.0.0",
       "icy":           "^2.1.0",
       "dev-null":      "^0.1.1",
-<<<<<<< HEAD
-      "longjohn":       "^0.2.11"
-=======
       "longjohn":      "^0.2.11"
->>>>>>> 0eb919f4
   },
   "devDependencies": {
       "grunt":                  "^0.4.5",
