--- conflicted
+++ resolved
@@ -64,12 +64,7 @@
     ### **WORK IN PROGRESS**
     - (neopholus) Breaking change: Bugfix for ([#154](https://github.com/iobroker-community-adapters/ioBroker.chromecast/issues/154)) and ([#160](https://github.com/iobroker-community-adapters/ioBroker.chromecast/issues/160)): manually configured devices in admin pannel (devices tab) are created correctly again (broke with 3.0.3) using the name defined in the admin panel, tab "devices".
 -->
-<<<<<<< HEAD
-
-### **WORK IN PROGRESS**
-=======
 ### 3.3.0 (2024-04-07)
->>>>>>> d89a1b9d
 * (mcm1957) Adapter requires node.js 18 and js-controller >= 5 now
 * (mcm1957) Dependencies have been updated
 
