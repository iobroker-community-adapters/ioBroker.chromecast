![Logo](admin/home.png)
# ioBroker.chromecast

![Number of Installations](http://iobroker.live/badges/chromecast-installed.svg)
![Number of Installations](http://iobroker.live/badges/chromecast-stable.svg)
[![NPM version](http://img.shields.io/npm/v/iobroker.chromecast.svg)](https://www.npmjs.com/package/iobroker.chromecast)

![Test and Release](https://github.com/iobroker-community-adapters/iobroker.chromecast/workflows/Test%20and%20Release/badge.svg)
[![Translation status](https://weblate.iobroker.net/widgets/adapters/-/chromecast/svg-badge.svg)](https://weblate.iobroker.net/engage/adapters/?utm_source=widget)
[![Downloads](https://img.shields.io/npm/dm/iobroker.chromecast.svg)](https://www.npmjs.com/package/iobroker.chromecast)

**This adapter uses Sentry libraries to automatically report exceptions and code errors to the developers.** For more details and for information how to disable the error reporting see [Sentry-Plugin Documentation](https://github.com/ioBroker/plugin-sentry#plugin-sentry)! Sentry reporting is used starting with js-controller 3.0.

## A Google Home adapter for ioBroker

This plugin allows to detect video and/or audio Google Home devices. For each detected Home device an ioBroker device is created. This device displays the status of the device and allows to send it a new URL to cast.

Build on top of the following projects:
  * [ioBroker](http://www.iobroker.net)
  * [node-castv2-client](https://github.com/thibauts/node-castv2-client) as Home client library.

## Join the Discord server to discuss everything about ioBroker integration!

<a href="https://discord.gg/4EBGwBE"><img src="https://discordapp.com/api/guilds/743167951875604501/widget.png?style=banner2" width="25%"></a>

## Instructions
1. Install this adapter into ioBroker
2. (optional) If you plan to stream local files or if your chromecast devices are located in a different subnet, you need to configure the adapter
   * you need to have an ioBroker web server instance to stream local files
   * you need to manually add information (name, IP, port, ad type) for each device located in a different subnet than your ioBroker server. If you want names to correspond  to the names of the automatically found devices, use the MAC address as name. You can define any name you want. Make sure, each name is unique! To avoid problems, names should only contain upper case characters A-Z, lower case characters a-z, digits 0-9, - (minus), and _ (underscore).
3. Check your log: you should see logs about the detected devices
4. Write a URL such as [http://edge.live.mp3.mdn.newmedia.nacamar.net/ps-dieneue_rock/livestream_hi.mp3](http://edge.live.mp3.mdn.newmedia.nacamar.net/ps-dieneue_rock/livestream_hi.mp3) to the chromecast.0.`<your chromecast name>`.player.url2play
5. The URL should start playing on your device

## Features
* detect devices with multicast-dns
  * optionally add additional manually configured devices in admin pannel, tab "devices"
* create ioBroker objects for each found device
* status, player, media and metadata channels
* control Google Home device from adapter
  * set volume
  * mute/unmute
  * stop broadcasting
  * pause
  * play url (chromecast.0.`<your Google Home name>`.player.url2play)
    * tested with MP3
      * Full list of formats [here](https://developers.google.com/cast/docs/media).
    * when the url does not start with http then assume that this is a local file
      * export file via ioBroker web server
    * it only plays fist file from playlist files such as .m3u
* Vis widget
  * NOTE: requires [patched vis adapter](https://github.com/angelnu/ioBroker.vis).
* Initial support for Chromecast audio groups
  * Note: this does not work with SSDP -> disable by default in adapter settings
* Play again last played stream: just set _chromecast.0.`<your device>`.status.playing_ to _true_

## What is missing?
* add state machine to track states: detected ->connected -> player loader -> playing
* add retries: sometimes the Google Home fails to respond to a request
* more testing

## Changelog
<!--
    ### **WORK IN PROGRESS**
-->
<<<<<<< HEAD

### **WORK IN PROGRESS**
- (neopholus) Breaking change: Bugfix for ([#154](https://github.com/iobroker-community-adapters/ioBroker.chromecast/issues/154)) and ([#160](https://github.com/iobroker-community-adapters/ioBroker.chromecast/issues/160)): manually configured devices in admin pannel (devices tab) are created correctly again (broke with 3.0.3) using the name defined in the admin panel, tab "devices".
=======
### **WORK IN PROGRESS**
* (mcm1957) Adapter requires node.js 18 and js-controller >= 5 now
* (mcm1957) Dependencies have been updated
>>>>>>> c2fb62a5

### 3.2.0 (2024-01-22)
- (mcm1957) changed: Testing has been updated to use node.js 16/18/20
- (mcm1957) changed: Dependencies have been updated
* (raintonr) YouTube videos are allowed now ([#75](https://github.com/iobroker-community-adapters/ioBroker.chromecast/issues/75))
* (raintonr) AppId has been added to status ([#151](https://github.com/iobroker-community-adapters/ioBroker.chromecast/issues/151))
* (raintonr) Storing of webserver settings has been corrected if web instance listens on only one address ([#145](https://github.com/iobroker-community-adapters/ioBroker.chromecast/issues/145))

### 3.1.0 (2022-11-12)
* (bluefox) Refactoring done
* (bluefox) Removed dependency with nettools
* (bluefox) Added support of web port other than 8082

### 3.0.3 (2022-08-26)
* (jey cee) Breaking change: Object IDs are now mac addresses instead names
* (Bjoern3003) set album name as song if provided in icy-nlicame
* (Apollon77/aortmannm) Make compatible with Node.js 16+
* (Apollon77) Add Sentry for crash reporting

### 2.3.1 (2019-10-23)
* (angelnu) Tested compact mode works in Linux and Windows

### 2.2.3 (2019-03-19)
* news

### 2.2.2 (2019-02-01)
* Fix missing reference when mDNS update is received

### 2.2.1 (2019-01-29)
* Remove mandatory dependency on vis adapter

### 2.2.0 (2019-01-15)
* Option to configure device URLs manually (when devices are in a different subnetwork)

### 2.1.5 (2019-01-14)
* Reconnect on mDNS updates

### 2.0.2 (2019-01-06)
* (angelnu) compact mode support

### 2.0.0 (2018-07-22)
* (bluefox) refactoring and add new states for material

### 1.4.3 (2018-04-03)
* Added enabled flag so some adapters can be ignored

### 1.4.2 (2018-01-30)
* Always use volume parameter for announcements

### 1.4.1 (2018-01-06)
* Fix for languages in io-package

### 1.4.0 (2017.11.26)
* (angelnu) Support for additional languages
* (angelnu) Support for version 3 of the Admin adapter

### 1.3.4 (2017.11.26)
* (angelnu) Update to latest cast2-player - wait for announcement

### 1.3.4 (2017.11.25)
* (angelnu) Rename to Google Home

### 1.3.3 (2017.11.24)
* (bluefox) bump a version

### 1.3.2
* (Vegetto) recognize uncompleted playlist status and trigger a new getStatus

### 1.3.1
* (Vegetto) Fix updateStates to accept null values
* (Vegetto) Add playlist currentItemdId

### 1.3.0
* (Vegetto) Create playlist channel with raw playlist and repeat modes
* (Vegetto) Moved jump and repeatMode from player to plalist channel

### 1.2.2
* (Vegetto) Forgot to step up version.

### 1.2.2
* (Vegetto) Update to player 1.1.3 - support relative paths in playlists

### 1.2.1
* (Vegetto) Update to player 1.1.2 - reconnect on url2play

### 1.2.0
* (Vegetto) Mayor rework
  * Chromecast player and scanner splitted into a separated module
  * **Support for playlists**
  * Improved MIME detection - **OGG files work now**
  * Support for **announcements** - playlist resume after completing announcement
  * Support to **jump** between playlist entries

### 1.1.3
* (Vegetto) bugfix - media title was not kept to url when streamTitle not present

### 1.1.2
* (Vegetto) Update npm dependencies in package.json to latest versions

### 1.1.1
* (Vegetto) bugfix - not playing when another chromecast playing same url
* (Vegetto) added additional logs

### 1.1.0
* (Vegetto) **Added support for playlist m3u, asx and pls files - play first entry**

### 1.0.9
* (Vegetto) Do not use this in callbacks. Replaced with _that_
* (Vegetto) Fix contentId not being updated. This was breaking the _play last stream_ feature

### 1.0.8
* (Vegetto) Do not try to stop if not playing

### 1.0.7
* (Vegetto) Show MultizoneLeader as playing
* (Vegetto) Set pause state to false when modified and device is not playing

### 1.0.6
* (Vegetto) Fix widget crashing when devId is not set

### 1.0.2
* (Vegetto) Fix deprecation warning - use dns-txt instead of mdns-txt

### 1.0.1
* (Vegetto) Fix exception

### 1.0.0
* (Vegetto) **Try to play last played URL when setting playing state to true**
* (Vegetto) Fix jshint and jscs findings

### 0.2.1
* (Vegetto) Update readme
* (Vegetto) Integrated into iobroker: listed there

### 0.2.0
* (Vegetto) Add vis widget (Alpha)
* (Vegetto) Performance improvements

### 0.1.4
* (Vegetto) Stability fixes - error handling, race-condition fixes, etc
* (Vegetto) Clean getMediaInfo handler when disconnecting player
* (Vegetto) Added support to retrieve ICY metadata from https sources
* (Vegetto) Moved code for querying media info to a separate class
* (Vegetto) **Support dynamic IP/port changes (audio groups)**

### 0.1.3
* (Vegetto) Added re-connection with retries. Will try for up 42 hours.
* (Vegetto) Support for triggering a reconnection by writing to <device>.status.connected
* (Vegetto) Fixed race condition when playing local file
* (Vegetto) **Added support for playing local files**
* (Bluefox) Russian translations
* (Vegetto) Update stale metadata when not present in player status
* (Vegetto) **Initial support for audio groups**
* (Vegetto) **Retrieve media type and title from URLs that support ICY**
* (Vegetto) Added displayName, isActiveInput and isStandBy status

### 0.1.2
* (Vegetto) Merge base

### 0.1.1
* (Vegetto) Fix package syntax
* (Vegetto) Fix package dependencies

### 0.1.0
* (Vegetto) Initial release

## License
The MIT License (MIT)

Copyright (c) 2022-2024 iobroker community developers <mcm57@gmx.at>
Copyright (c) 2015-2022 Vegetto <iobroker@angelnu.com>

Permission is hereby granted, free of charge, to any person obtaining a copy
of this software and associated documentation files (the "Software"), to deal
in the Software without restriction, including without limitation the rights
to use, copy, modify, merge, publish, distribute, sublicense, and/or sell
copies of the Software, and to permit persons to whom the Software is
furnished to do so, subject to the following conditions:

The above copyright notice and this permission notice shall be included in
all copies or substantial portions of the Software.

THE SOFTWARE IS PROVIDED "AS IS", WITHOUT WARRANTY OF ANY KIND, EXPRESS OR
IMPLIED, INCLUDING BUT NOT LIMITED TO THE WARRANTIES OF MERCHANTABILITY,
FITNESS FOR A PARTICULAR PURPOSE AND NONINFRINGEMENT. IN NO EVENT SHALL THE
AUTHORS OR COPYRIGHT HOLDERS BE LIABLE FOR ANY CLAIM, DAMAGES OR OTHER
LIABILITY, WHETHER IN AN ACTION OF CONTRACT, TORT OR OTHERWISE, ARISING FROM,
OUT OF OR IN CONNECTION WITH THE SOFTWARE OR THE USE OR OTHER DEALINGS IN
THE SOFTWARE.<|MERGE_RESOLUTION|>--- conflicted
+++ resolved
@@ -62,16 +62,12 @@
 ## Changelog
 <!--
     ### **WORK IN PROGRESS**
+    - (neopholus) Breaking change: Bugfix for ([#154](https://github.com/iobroker-community-adapters/ioBroker.chromecast/issues/154)) and ([#160](https://github.com/iobroker-community-adapters/ioBroker.chromecast/issues/160)): manually configured devices in admin pannel (devices tab) are created correctly again (broke with 3.0.3) using the name defined in the admin panel, tab "devices".
 -->
-<<<<<<< HEAD
-
-### **WORK IN PROGRESS**
-- (neopholus) Breaking change: Bugfix for ([#154](https://github.com/iobroker-community-adapters/ioBroker.chromecast/issues/154)) and ([#160](https://github.com/iobroker-community-adapters/ioBroker.chromecast/issues/160)): manually configured devices in admin pannel (devices tab) are created correctly again (broke with 3.0.3) using the name defined in the admin panel, tab "devices".
-=======
+
 ### **WORK IN PROGRESS**
 * (mcm1957) Adapter requires node.js 18 and js-controller >= 5 now
 * (mcm1957) Dependencies have been updated
->>>>>>> c2fb62a5
 
 ### 3.2.0 (2024-01-22)
 - (mcm1957) changed: Testing has been updated to use node.js 16/18/20
