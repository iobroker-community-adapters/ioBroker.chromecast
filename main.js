/* jshint -W097 */
/* jshint strict: false */
/* jslint node: true */
/* jshint esversion: 6 */
'use strict';

// For profiling: comment out the following block and connect to
// http://c4milo.github.io/node-webkit-agent/26.0.1410.65/inspector.html?host=localhost:19999&page=0
/*
var agent = require('webkit-devtools-agent');
agent.start({
    port: 19999,
    bind_to: '0.0.0.0',
    ipc_port: 13333,
    verbose: true
});
*/

// you have to require the utils module and call adapter function
const utils = require('@iobroker/adapter-core');
<<<<<<< HEAD
const {LogWrapper} = require("castv2-player"); // Get common adapter utils
=======
const adapterName = require('./package.json').name.split('.').pop();
>>>>>>> 375ce432

let adapter;

function startAdapter(options) {
    options = options || {};
    Object.assign(options, {name: 'chromecast'});

    adapter = new utils.Adapter(options);

    adapter.on('ready', ready);
    adapter.on('unload', unload);

    return adapter;
}

// const SCAN_INTERVAL = 10000;
let scanner = undefined;
let devices = undefined;
<<<<<<< HEAD
function ready () {
    //Own libraries
    const LogWrapper        = require('castv2-player').LogWrapper;
    const Scanner           = require('castv2-player').Scanner(new LogWrapper(adapter.log));
=======

async function ready() {
    // Own libraries
    const LogWrapper = require('castv2-player').LogWrapper;
    const Scanner = require('castv2-player').Scanner(new LogWrapper(adapter.log));

    let webPort = 8082;
    if (adapter.config.web) {
        try {
           const webObj = await adapter.getForeignObjectAsync(`system.adapter.${adapter.config.web}`);
           webPort = webObj.native.port;
        } catch (e) {
            adapter.log.error(`Cannot get web port: ${e.toString()}`);
            webPort = 8082;
        }
    }
>>>>>>> 375ce432

    const ChromecastDevice = await require('./lib/chromecastDevice')(adapter, webPort);

    devices = [];

    // Create manually added devices (if any)
    if (adapter.config.manualDevices) {
        for (let i = 0; i < adapter.config.manualDevices.length; i++) {
            // Emulate ID
            let device = adapter.config.manualDevices[i];
            device.id = `${i}-${device.name}`;
            // Emulate registerForUpdates
            device.registerForUpdates = function () {};

            devices.push(new ChromecastDevice(device));
        }
    }

<<<<<<< HEAD
    //var chromecastDevices = {};
    scanner = new Scanner (connection => {
        adapter.log.info(JSON.stringify(connection));
      devices.push(new ChromecastDevice(connection));
=======
    // var chromecastDevices = {};
    scanner = new Scanner(connection => {
        adapter.log.debug(`New connection: ${JSON.stringify(connection)}`);
        devices.push(new ChromecastDevice(connection));
>>>>>>> 375ce432
    });

    // in this template all states changes inside the adapters namespace are subscribed
    adapter.subscribeStates('*');
}

function unload(callback) {
    try {
        scanner.destroy();
        devices.forEach(device => device.destroy());
        devices = undefined;
    } catch (error) {
        console.error(error);
    }

    callback();
}

// If started as allInOne/compact mode => return function to create instance
if (typeof module !== undefined && module.parent) {
    module.exports = startAdapter;
} else {
    // or start the instance directly
    startAdapter();
}<|MERGE_RESOLUTION|>--- conflicted
+++ resolved
@@ -18,11 +18,7 @@
 
 // you have to require the utils module and call adapter function
 const utils = require('@iobroker/adapter-core');
-<<<<<<< HEAD
-const {LogWrapper} = require("castv2-player"); // Get common adapter utils
-=======
 const adapterName = require('./package.json').name.split('.').pop();
->>>>>>> 375ce432
 
 let adapter;
 
@@ -41,12 +37,6 @@
 // const SCAN_INTERVAL = 10000;
 let scanner = undefined;
 let devices = undefined;
-<<<<<<< HEAD
-function ready () {
-    //Own libraries
-    const LogWrapper        = require('castv2-player').LogWrapper;
-    const Scanner           = require('castv2-player').Scanner(new LogWrapper(adapter.log));
-=======
 
 async function ready() {
     // Own libraries
@@ -63,7 +53,6 @@
             webPort = 8082;
         }
     }
->>>>>>> 375ce432
 
     const ChromecastDevice = await require('./lib/chromecastDevice')(adapter, webPort);
 
@@ -82,17 +71,10 @@
         }
     }
 
-<<<<<<< HEAD
-    //var chromecastDevices = {};
-    scanner = new Scanner (connection => {
-        adapter.log.info(JSON.stringify(connection));
-      devices.push(new ChromecastDevice(connection));
-=======
     // var chromecastDevices = {};
     scanner = new Scanner(connection => {
         adapter.log.debug(`New connection: ${JSON.stringify(connection)}`);
         devices.push(new ChromecastDevice(connection));
->>>>>>> 375ce432
     });
 
     // in this template all states changes inside the adapters namespace are subscribed
